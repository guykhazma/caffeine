/*
 * Copyright 2015 Ben Manes. All Rights Reserved.
 *
 * Licensed under the Apache License, Version 2.0 (the "License");
 * you may not use this file except in compliance with the License.
 * You may obtain a copy of the License at
 *
 *     http://www.apache.org/licenses/LICENSE-2.0
 *
 * Unless required by applicable law or agreed to in writing, software
 * distributed under the License is distributed on an "AS IS" BASIS,
 * WITHOUT WARRANTIES OR CONDITIONS OF ANY KIND, either express or implied.
 * See the License for the specific language governing permissions and
 * limitations under the License.
 */
package com.github.benmanes.caffeine.cache.simulator.policy.linked;

import static com.github.benmanes.caffeine.cache.simulator.policy.Policy.Characteristic.WEIGHTED;
import static java.util.Locale.US;
import static java.util.Objects.requireNonNull;
import static java.util.stream.Collectors.toUnmodifiableSet;

import java.util.Set;

import org.apache.commons.lang3.StringUtils;

import com.github.benmanes.caffeine.cache.simulator.BasicSettings;
import com.github.benmanes.caffeine.cache.simulator.admission.Admission;
import com.github.benmanes.caffeine.cache.simulator.admission.Admittor;
import com.github.benmanes.caffeine.cache.simulator.policy.AccessEvent;
import com.github.benmanes.caffeine.cache.simulator.policy.Policy;
import com.github.benmanes.caffeine.cache.simulator.policy.Policy.PolicySpec;
import com.github.benmanes.caffeine.cache.simulator.policy.PolicyStats;
import com.google.common.base.MoreObjects;
import com.typesafe.config.Config;

import it.unimi.dsi.fastutil.longs.Long2ObjectMap;
import it.unimi.dsi.fastutil.longs.Long2ObjectOpenHashMap;

/**
 * Least/Most Frequency Used in O(1) time as described in <a href="http://dhruvbird.com/lfu.pdf"> An
 * O(1) algorithm for implementing the LFU cache eviction scheme</a>.
 *
 * @author ben.manes@gmail.com (Ben Manes)
 */
@PolicySpec(characteristics = WEIGHTED)
public final class FrequentlyUsedPolicy implements Policy {
  final PolicyStats policyStats;
  final Long2ObjectMap<Node> data;
  final EvictionPolicy policy;
  final FrequencyNode freq0;
  final Admittor admittor;
  final long maximumSize;
<<<<<<< HEAD
=======
  final boolean weighted;
>>>>>>> 6f290ea8

  long currentSize;

  public FrequentlyUsedPolicy(Admission admission, Set<Characteristic> characteristics, EvictionPolicy policy, Config config) {
    BasicSettings settings = new BasicSettings(config);
    this.policyStats = new PolicyStats(admission.format(policy.label()));
    this.maximumSize = settings.maximumSize();
    this.admittor = admission.from(config, policyStats);
    this.data = new Long2ObjectOpenHashMap<>();
    this.policy = requireNonNull(policy);
    this.freq0 = new FrequencyNode();
    this.weighted = characteristics.contains(WEIGHTED);
  }

  /** Returns all variations of this policy based on the configuration parameters. */
  public static Set<Policy> policies(Config config, Set<Characteristic> characteristics, EvictionPolicy policy) {
    BasicSettings settings = new BasicSettings(config);
    return settings.admission().stream().map(admission ->
      new FrequentlyUsedPolicy(admission,characteristics, policy, config)
    ).collect(toUnmodifiableSet());
  }

  @Override
  public PolicyStats stats() {
    return policyStats;
  }

  @Override
  public void record(AccessEvent event) {
    final int weight = weighted ? event.weight() : 1;
    final long key = event.key();
    Node old = data.get(key);
    admittor.record(key);
    if (old == null) {
      policyStats.recordWeightedMiss(weight);
      if (weight > maximumSize) {
        policyStats.recordOperation();
        return;
      }
      currentSize += weight;
      onMiss(key, weight);
    } else {
      policyStats.recordWeightedHit(weight);
      currentSize += (weight - old.weight);
      old.weight = weight;
      onHit(old);
    }
  }

  /** Moves the entry to the next higher frequency list, creating it if necessary. */
  private void onHit(Node node) {
    policyStats.recordOperation();
    int newCount = node.freq.count + 1;
    FrequencyNode freqN = (node.freq.next.count == newCount)
        ? node.freq.next
        : new FrequencyNode(newCount, node.freq);
    node.remove();
    if (node.freq.isEmpty()) {
      node.freq.remove();
    }
    node.freq = freqN;
    node.append();
    evict(node);
  }

  /** Adds the entry, creating an initial frequency list of 1 if necessary, and evicts if needed. */
  private void onMiss(long key, int weight) {
    policyStats.recordOperation();
    FrequencyNode freq1 = (freq0.next.count == 1)
        ? freq0.next
        : new FrequencyNode(1, freq0);
    Node node = new Node(key, freq1, weight);
    policyStats.recordMiss();
    data.put(key, node);
    node.append();
    evict(node);
  }

  /** Evicts while the map exceeds the maximum capacity. */
  private void evict(Node candidate) {
    if (currentSize > maximumSize) {
      while (currentSize > maximumSize) {
        if (candidate.weight > maximumSize) {
          evictEntry(candidate);
          continue;
        }
        Node victim = nextVictim(candidate);
        boolean admit = admittor.admit(candidate.key, victim.key);
        if (admit) {
          evictEntry(victim);
        } else {
          evictEntry(candidate);
        }
      }
    } else {
      policyStats.recordOperation();
    }
  }

  /**
   * Returns the next victim, excluding the newly added candidate. This exclusion is required so
   * that a candidate has a fair chance to be used, rather than always rejected due to existing
   * entries having a high frequency from the distant past.
   */
  Node nextVictim(Node candidate) {
    policyStats.recordOperation();
    if (policy == EvictionPolicy.MFU) {
      // highest, never the candidate
      return freq0.prev.nextNode.next;
    }

    // find the lowest that is not the candidate
    Node victim = freq0.next.nextNode.next;
    if (victim == candidate) {
      victim = (victim.next == victim.prev)
          ? victim.freq.next.nextNode.next
          : victim.next;
    }
    return victim;
  }

  /** Removes the entry. */
  private void evictEntry(Node node) {
    policyStats.recordEviction();
    currentSize -= node.weight;
    data.remove(node.key);
    node.remove();
    if (node.freq.isEmpty()) {
      node.freq.remove();
    }
  }

  public enum EvictionPolicy {
    LFU, MFU;

    public String label() {
      return "linked." + StringUtils.capitalize(name().toLowerCase(US));
    }
  }

  /** A frequency count and associated chain of cache entries. */
  static final class FrequencyNode {
    final int count;
    final Node nextNode;

    FrequencyNode prev;
    FrequencyNode next;

    public FrequencyNode() {
      nextNode = new Node(this);
      this.prev = this;
      this.next = this;
      this.count = 0;
    }

    public FrequencyNode(int count, FrequencyNode prev) {
      nextNode = new Node(this);
      this.prev = prev;
      this.next = prev.next;
      prev.next = this;
      next.prev = this;
      this.count = count;
    }

    public boolean isEmpty() {
      return (nextNode == nextNode.next);
    }

    /** Removes the node from the list. */
    public void remove() {
      prev.next = next;
      next.prev = prev;
      next = prev = null;
    }

    @Override
    public String toString() {
      return MoreObjects.toStringHelper(this)
          .add("count", count)
          .toString();
    }
  }

  /** A cache entry on the frequency node's chain. */
  static final class Node {
    final long key;

    FrequencyNode freq;
    Node prev;
    Node next;
    int weight;

    // only use for frequency, weight is ignored
    public Node(FrequencyNode freq) {
      this.key = Long.MIN_VALUE;
      this.freq = freq;
      this.prev = this;
      this.next = this;
      this.weight = -1;
    }

    public Node(long key, FrequencyNode freq, int weight) {
      this.next = null;
      this.prev = null;
      this.freq = freq;
      this.key = key;
      this.weight = weight;
    }

    /** Appends the node to the tail of the list. */
    public void append() {
      prev = freq.nextNode.prev;
      next = freq.nextNode;
      prev.next = this;
      next.prev = this;
    }

    /** Removes the node from the list. */
    public void remove() {
      prev.next = next;
      next.prev = prev;
      next = prev = null;
    }

    @Override
    public String toString() {
      return MoreObjects.toStringHelper(this)
          .add("key", key)
          .add("weight", weight)
          .add("freq", freq)
          .toString();
    }
  }
}<|MERGE_RESOLUTION|>--- conflicted
+++ resolved
@@ -51,10 +51,7 @@
   final FrequencyNode freq0;
   final Admittor admittor;
   final long maximumSize;
-<<<<<<< HEAD
-=======
   final boolean weighted;
->>>>>>> 6f290ea8
 
   long currentSize;
 
